--- conflicted
+++ resolved
@@ -31,13 +31,7 @@
             text: str, the input text.
         """
 
-<<<<<<< HEAD
         embeddings = self.bert.get_input_embeddings()(torch.tensor(tokens))
-=======
-        tokens = self.tokenizer(text)
-        token_ids = torch.tensor(self.tokenizer.convert_tokens_to_ids(tokens))
-        embeddings = self.bert.get_input_embeddings()(token_ids)
->>>>>>> a1d98c1e
         
         return embeddings
         
@@ -50,11 +44,7 @@
             text: str, the input text.
         """
         # Obtener los embeddings de la oración
-<<<<<<< HEAD
         embeddings = self.get_embeddings_(tokens)
-=======
-        embeddings = self.get_embeddings(text)
->>>>>>> a1d98c1e
         
         return embeddings
     
