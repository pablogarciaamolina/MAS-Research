import torch
import torch.nn as nn
from transformers import BertModel

class BertEmbeddings(nn.Module):
    
    def __init__(self, seq_dim: int, out_dim: int):
        super(BertEmbeddings, self).__init__()
        """
        Constructor of the BertEmbeddings class.

        Args:
            out_dim: output embedding dimension
        """
        self.bert = BertModel.from_pretrained('bert-base-uncased')
<<<<<<< HEAD
        self.embed_dim = self.bert.config.hidden_size
=======
        pre_emb_dim: int = self.bert.config.hidden_size

        # Add FC layer
        self.transform = torch.nn.Sequential(
            torch.nn.Flatten(start_dim=1),
            torch.nn.Linear(in_features=seq_dim*pre_emb_dim, out_features=out_dim),
        )
>>>>>>> 46c2432a
        
    """ def get_embeddings(self, text):
        tokens = self.tokenizer(text, return_tensors='pt', padding=True, truncation=True)
        with torch.no_grad():
            outputs = self.bert(**tokens)
            embeddings = outputs.last_hidden_state  # Última capa oculta de BERT
        
        return embeddings"""
    
        
    
    def forward(self, tokens):
        """
        Forward pass of the model.
        
        Args:
            text: str, the input text.
        """
        # Obtener los embeddings de la oración
<<<<<<< HEAD
        embeddings = self.bert.get_input_embeddings()(torch.tensor(tokens))
=======
        embeddings = self.get_embeddings_(tokens)
        processed_embedding = self.transform(embeddings)
>>>>>>> 46c2432a
        
        return processed_embedding
    

<|MERGE_RESOLUTION|>--- conflicted
+++ resolved
@@ -13,9 +13,6 @@
             out_dim: output embedding dimension
         """
         self.bert = BertModel.from_pretrained('bert-base-uncased')
-<<<<<<< HEAD
-        self.embed_dim = self.bert.config.hidden_size
-=======
         pre_emb_dim: int = self.bert.config.hidden_size
 
         # Add FC layer
@@ -23,7 +20,6 @@
             torch.nn.Flatten(start_dim=1),
             torch.nn.Linear(in_features=seq_dim*pre_emb_dim, out_features=out_dim),
         )
->>>>>>> 46c2432a
         
     """ def get_embeddings(self, text):
         tokens = self.tokenizer(text, return_tensors='pt', padding=True, truncation=True)
@@ -43,12 +39,8 @@
             text: str, the input text.
         """
         # Obtener los embeddings de la oración
-<<<<<<< HEAD
-        embeddings = self.bert.get_input_embeddings()(torch.tensor(tokens))
-=======
         embeddings = self.get_embeddings_(tokens)
         processed_embedding = self.transform(embeddings)
->>>>>>> 46c2432a
         
         return processed_embedding
     
